#
# This file is autogenerated by pip-compile with Python 3.11
# by the following command:
#
#    pip-compile pyproject.toml
#
aiohttp==3.9.5
    # via
    #   dsrag (pyproject.toml)
    #   instructor
    #   voyageai
aiolimiter==1.1.0
    # via
    #   dsrag (pyproject.toml)
    #   voyageai
aiosignal==1.3.1
    # via
    #   aiohttp
    #   dsrag (pyproject.toml)
annotated-types==0.7.0
    # via
    #   dsrag (pyproject.toml)
    #   pydantic
anthropic==0.36.0
    # via dsrag (pyproject.toml)
anyio==4.4.0
    # via
    #   anthropic
    #   dsrag (pyproject.toml)
    #   httpx
    #   openai
    #   starlette
    #   watchfiles
asgiref==3.8.1
    # via opentelemetry-instrumentation-asgi
async-timeout==4.0.3
    # via dsrag (pyproject.toml)
attrs==23.2.0
    # via
    #   aiohttp
    #   dsrag (pyproject.toml)
authlib==1.3.1
    # via
    #   dsrag (pyproject.toml)
    #   weaviate-client
backoff==2.2.1
    # via posthog
bcrypt==4.2.0
    # via chromadb
boto3==1.34.142
    # via
    #   cohere
    #   dsrag (pyproject.toml)
botocore==1.34.142
    # via
    #   boto3
    #   dsrag (pyproject.toml)
    #   s3transfer
build==1.2.2.post1
    # via chromadb
cachetools==5.5.0
    # via google-auth
certifi==2024.7.4
    # via
    #   dsrag (pyproject.toml)
    #   httpcore
    #   httpx
    #   kubernetes
    #   requests
cffi==1.16.0
    # via
    #   cryptography
    #   dsrag (pyproject.toml)
charset-normalizer==3.3.2
    # via
    #   dsrag (pyproject.toml)
    #   requests
chroma-hnswlib==0.7.6
    # via chromadb
chromadb==0.5.5
    # via dsrag (pyproject.toml)
click==8.1.7
    # via
    #   dsrag (pyproject.toml)
    #   typer
    #   uvicorn
cohere==5.5.8
    # via dsrag (pyproject.toml)
coloredlogs==15.0.1
    # via onnxruntime
cryptography==42.0.8
    # via
    #   authlib
    #   dsrag (pyproject.toml)
deprecated==1.2.14
    # via
    #   opentelemetry-api
    #   opentelemetry-exporter-otlp-proto-grpc
    #   opentelemetry-semantic-conventions
distro==1.9.0
    # via
    #   anthropic
    #   dsrag (pyproject.toml)
    #   openai
docstring-parser==0.16
    # via
    #   dsrag (pyproject.toml)
    #   instructor
docx2txt==0.8
    # via dsrag (pyproject.toml)
durationpy==0.9
    # via kubernetes
exceptiongroup==1.2.1
    # via dsrag (pyproject.toml)
faiss-cpu==1.8.0.post1
    # via dsrag (pyproject.toml)
fastapi==0.115.0
    # via chromadb
fastavro==1.9.5
    # via
    #   cohere
    #   dsrag (pyproject.toml)
filelock==3.15.4
    # via
    #   dsrag (pyproject.toml)
    #   huggingface-hub
flatbuffers==24.3.25
    # via onnxruntime
frozenlist==1.4.1
    # via
    #   aiohttp
    #   aiosignal
    #   dsrag (pyproject.toml)
fsspec==2024.6.1
    # via
    #   dsrag (pyproject.toml)
    #   huggingface-hub
google-auth==2.35.0
    # via kubernetes
googleapis-common-protos==1.65.0
    # via opentelemetry-exporter-otlp-proto-grpc
grpcio==1.66.2
    # via
    #   chromadb
    #   dsrag (pyproject.toml)
    #   grpcio-health-checking
    #   grpcio-tools
    #   opentelemetry-exporter-otlp-proto-grpc
    #   qdrant-client
    #   weaviate-client
grpcio-health-checking==1.62.3
    # via
    #   dsrag (pyproject.toml)
    #   weaviate-client
grpcio-tools==1.62.3
    # via
    #   dsrag (pyproject.toml)
    #   qdrant-client
    #   weaviate-client
h11==0.14.0
    # via
    #   dsrag (pyproject.toml)
    #   httpcore
    #   uvicorn
h2==4.1.0
    # via httpx
hpack==4.0.0
    # via h2
httpcore==1.0.5
    # via
    #   dsrag (pyproject.toml)
    #   httpx
httptools==0.6.1
    # via uvicorn
httpx[http2]==0.27.0
    # via
    #   anthropic
    #   chromadb
    #   cohere
    #   dsrag (pyproject.toml)
    #   ollama
    #   openai
    #   qdrant-client
    #   weaviate-client
httpx-sse==0.4.0
    # via
    #   cohere
    #   dsrag (pyproject.toml)
huggingface-hub==0.23.4
    # via
    #   dsrag (pyproject.toml)
    #   tokenizers
humanfriendly==10.0
    # via coloredlogs
hyperframe==6.0.1
    # via h2
idna==3.7
    # via
    #   anyio
    #   dsrag (pyproject.toml)
    #   httpx
    #   requests
    #   yarl
importlib-metadata==8.0.0
    # via opentelemetry-api
importlib-resources==6.4.5
    # via chromadb
instructor==1.3.4
    # via dsrag (pyproject.toml)
jiter==0.4.2
    # via
    #   anthropic
    #   dsrag (pyproject.toml)
    #   instructor
    #   openai
jmespath==1.0.1
    # via
    #   boto3
    #   botocore
    #   dsrag (pyproject.toml)
joblib==1.4.2
    # via
    #   dsrag (pyproject.toml)
    #   scikit-learn
jsonpatch==1.33
    # via
    #   dsrag (pyproject.toml)
    #   langchain-core
jsonpointer==3.0.0
    # via
    #   dsrag (pyproject.toml)
    #   jsonpatch
jsonref==1.1.0
    # via instructor
kubernetes==31.0.0
    # via chromadb
langchain-core==0.2.12
    # via
    #   dsrag (pyproject.toml)
    #   langchain-text-splitters
langchain-text-splitters==0.2.2
    # via dsrag (pyproject.toml)
langsmith==0.1.84
    # via
    #   dsrag (pyproject.toml)
    #   langchain-core
markdown-it-py==3.0.0
    # via
    #   dsrag (pyproject.toml)
    #   rich
mdurl==0.1.2
    # via
    #   dsrag (pyproject.toml)
    #   markdown-it-py
mmh3==5.0.1
    # via chromadb
monotonic==1.6
    # via posthog
mpmath==1.3.0
    # via sympy
multidict==6.0.5
    # via
    #   aiohttp
    #   dsrag (pyproject.toml)
    #   yarl
numpy==1.26.4
    # via
    #   chroma-hnswlib
    #   chromadb
    #   dsrag (pyproject.toml)
    #   faiss-cpu
    #   onnxruntime
    #   pandas
    #   pyarrow
    #   qdrant-client
    #   scikit-learn
    #   scipy
    #   voyageai
oauthlib==3.2.2
    # via
    #   kubernetes
    #   requests-oauthlib
ollama==0.2.1
    # via dsrag (pyproject.toml)
onnxruntime==1.19.2
    # via chromadb
openai==1.51.2
    # via
    #   dsrag (pyproject.toml)
    #   instructor
opentelemetry-api==1.26.0
    # via
    #   chromadb
    #   opentelemetry-exporter-otlp-proto-grpc
    #   opentelemetry-instrumentation
    #   opentelemetry-instrumentation-asgi
    #   opentelemetry-instrumentation-fastapi
    #   opentelemetry-sdk
    #   opentelemetry-semantic-conventions
opentelemetry-exporter-otlp-proto-common==1.26.0
    # via opentelemetry-exporter-otlp-proto-grpc
opentelemetry-exporter-otlp-proto-grpc==1.26.0
    # via chromadb
opentelemetry-instrumentation==0.47b0
    # via
    #   opentelemetry-instrumentation-asgi
    #   opentelemetry-instrumentation-fastapi
opentelemetry-instrumentation-asgi==0.47b0
    # via opentelemetry-instrumentation-fastapi
opentelemetry-instrumentation-fastapi==0.47b0
    # via chromadb
opentelemetry-proto==1.26.0
    # via
    #   dsrag (pyproject.toml)
    #   opentelemetry-exporter-otlp-proto-common
    #   opentelemetry-exporter-otlp-proto-grpc
opentelemetry-sdk==1.26.0
    # via
    #   chromadb
    #   opentelemetry-exporter-otlp-proto-grpc
opentelemetry-semantic-conventions==0.47b0
    # via
    #   opentelemetry-instrumentation-asgi
    #   opentelemetry-instrumentation-fastapi
    #   opentelemetry-sdk
opentelemetry-util-http==0.47b0
    # via
    #   opentelemetry-instrumentation-asgi
    #   opentelemetry-instrumentation-fastapi
orjson==3.10.6
<<<<<<< HEAD
    # via dsrag (pyproject.toml)
pymilvus==2.4.5
    # via langsmith
=======
    # via
    #   chromadb
    #   dsrag (pyproject.toml)
    #   langsmith
overrides==7.7.0
    # via chromadb
>>>>>>> 9bb51771
packaging==24.1
    # via
    #   build
    #   dsrag (pyproject.toml)
    #   faiss-cpu
    #   huggingface-hub
    #   langchain-core
    #   onnxruntime
pandas==2.2.2
    # via dsrag (pyproject.toml)
parameterized==0.9.0
    # via
    #   cohere
    #   dsrag (pyproject.toml)
portalocker==2.10.1
    # via qdrant-client
posthog==3.7.0
    # via chromadb
protobuf==4.25.5
    # via
    #   dsrag (pyproject.toml)
    #   googleapis-common-protos
    #   grpcio-health-checking
    #   grpcio-tools
    #   onnxruntime
    #   opentelemetry-proto
pyarrow==17.0.0
    # via dsrag (pyproject.toml)
pyasn1==0.6.1
    # via
    #   pyasn1-modules
    #   rsa
pyasn1-modules==0.4.1
    # via google-auth
pycparser==2.22
    # via
    #   cffi
    #   dsrag (pyproject.toml)
pydantic==2.8.2
    # via
    #   anthropic
    #   chromadb
    #   cohere
    #   dsrag (pyproject.toml)
    #   fastapi
    #   instructor
    #   langchain-core
    #   langsmith
    #   openai
    #   qdrant-client
    #   weaviate-client
pydantic-core==2.20.1
    # via
    #   dsrag (pyproject.toml)
    #   instructor
    #   pydantic
pygments==2.18.0
    # via
    #   dsrag (pyproject.toml)
    #   rich
pypdf2==3.0.1
    # via dsrag (pyproject.toml)
pypika==0.48.9
    # via chromadb
pyproject-hooks==1.2.0
    # via build
python-dateutil==2.9.0.post0
    # via
    #   botocore
    #   dsrag (pyproject.toml)
    #   kubernetes
    #   pandas
    #   posthog
python-dotenv==1.0.1
    # via uvicorn
pytz==2024.1
    # via
    #   dsrag (pyproject.toml)
    #   pandas
pyyaml==6.0.1
    # via
    #   chromadb
    #   dsrag (pyproject.toml)
    #   huggingface-hub
    #   kubernetes
    #   langchain-core
    #   uvicorn
qdrant-client==1.12.0
    # via dsrag (pyproject.toml)
regex==2024.5.15
    # via
    #   dsrag (pyproject.toml)
    #   tiktoken
requests==2.32.3
    # via
    #   cohere
    #   dsrag (pyproject.toml)
    #   huggingface-hub
    #   kubernetes
    #   langsmith
    #   posthog
    #   requests-oauthlib
    #   tiktoken
    #   voyageai
    #   weaviate-client
requests-oauthlib==2.0.0
    # via kubernetes
rich==13.7.1
    # via
    #   dsrag (pyproject.toml)
    #   instructor
    #   typer
rsa==4.9
    # via google-auth
s3transfer==0.10.2
    # via
    #   boto3
    #   dsrag (pyproject.toml)
scikit-learn==1.5.1
    # via dsrag (pyproject.toml)
scipy==1.13.1
    # via
    #   dsrag (pyproject.toml)
    #   scikit-learn
shellingham==1.5.4
    # via
    #   dsrag (pyproject.toml)
    #   typer
six==1.16.0
    # via
    #   dsrag (pyproject.toml)
    #   kubernetes
    #   posthog
    #   python-dateutil
sniffio==1.3.1
    # via
    #   anthropic
    #   anyio
    #   dsrag (pyproject.toml)
    #   httpx
    #   openai
starlette==0.38.6
    # via fastapi
sympy==1.13.3
    # via onnxruntime
tenacity==8.5.0
    # via
    #   chromadb
    #   dsrag (pyproject.toml)
    #   instructor
    #   langchain-core
    #   voyageai
threadpoolctl==3.5.0
    # via
    #   dsrag (pyproject.toml)
    #   scikit-learn
tiktoken==0.7.0
    # via dsrag (pyproject.toml)
tokenizers==0.19.1
    # via
    #   anthropic
    #   chromadb
    #   cohere
    #   dsrag (pyproject.toml)
tqdm==4.66.4
    # via
    #   chromadb
    #   dsrag (pyproject.toml)
    #   huggingface-hub
    #   openai
typer==0.12.3
    # via
    #   chromadb
    #   dsrag (pyproject.toml)
    #   instructor
types-requests==2.31.0.6
    # via
    #   cohere
    #   dsrag (pyproject.toml)
types-urllib3==1.26.25.14
    # via
    #   dsrag (pyproject.toml)
    #   types-requests
typing==3.7.4.3
    # via dsrag (pyproject.toml)
typing-extensions==4.12.2
    # via
    #   anthropic
    #   chromadb
    #   cohere
    #   dsrag (pyproject.toml)
    #   fastapi
    #   huggingface-hub
    #   openai
    #   opentelemetry-sdk
    #   pydantic
    #   pydantic-core
    #   typer
tzdata==2024.1
    # via
    #   dsrag (pyproject.toml)
    #   pandas
urllib3==1.26.19
    # via
    #   botocore
    #   dsrag (pyproject.toml)
    #   kubernetes
    #   qdrant-client
    #   requests
uvicorn[standard]==0.31.0
    # via chromadb
uvloop==0.20.0
    # via uvicorn
validators==0.28.3
    # via
    #   dsrag (pyproject.toml)
    #   weaviate-client
voyageai==0.2.3
    # via dsrag (pyproject.toml)
watchfiles==0.24.0
    # via uvicorn
weaviate-client==4.6.5
    # via dsrag (pyproject.toml)
websocket-client==1.8.0
    # via kubernetes
websockets==13.1
    # via uvicorn
wrapt==1.16.0
    # via
    #   deprecated
    #   opentelemetry-instrumentation
yarl==1.9.4
    # via
    #   aiohttp
    #   dsrag (pyproject.toml)
zipp==3.20.2
    # via importlib-metadata

# The following packages are considered to be unsafe in a requirements file:
# setuptools<|MERGE_RESOLUTION|>--- conflicted
+++ resolved
@@ -328,18 +328,12 @@
     #   opentelemetry-instrumentation-asgi
     #   opentelemetry-instrumentation-fastapi
 orjson==3.10.6
-<<<<<<< HEAD
-    # via dsrag (pyproject.toml)
-pymilvus==2.4.5
-    # via langsmith
-=======
     # via
     #   chromadb
     #   dsrag (pyproject.toml)
     #   langsmith
 overrides==7.7.0
     # via chromadb
->>>>>>> 9bb51771
 packaging==24.1
     # via
     #   build
