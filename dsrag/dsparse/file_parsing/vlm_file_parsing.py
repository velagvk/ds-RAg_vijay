from .vlm import make_llm_call_gemini, make_llm_call_vertex
from ..models.types import ElementType, Element, VLMConfig
from .file_system import FileSystem
from .element_types import (
    get_visual_elements_as_str, 
    get_non_visual_elements_as_str, 
    get_element_description_block, 
    default_element_types,
    get_num_visual_elements,
    get_num_non_visual_elements,
)
from pdf2image import convert_from_path
import json
import time
import concurrent.futures

"""
pip install pdf2image
brew install poppler
"""

SYSTEM_MESSAGE = """
You are a PDF -> MD file parser. Your task is to analyze the provided PDF page (provided as an image) and return a structured JSON response containing all of the elements on the page. Each element must be represented using Markdown formatting.

There are two categories of elements you need to identify: text elements and visual elements. Text elements are those that can be accurately represented using plain text. Visual elements are those that need to be represented as images to fully capture their content. For text elements, you must provide the exact text content. For visual elements, you must provide a detailed description of the content.

There are {num_visual_elements} types of visual elements: {visual_elements_as_str}.
There are {num_non_visual_elements} types of text elements: {non_visual_elements_as_str}.

Every element on the page should be classified as one of these types. There should be no overlap between elements. You should use the smallest number of elements possible while still accurately representing and categorizing the content on the page. For example, if the page contains a couple paragraphs of text, followed by a large figure, followed by a few more paragraphs of text, you should use three elements: NarrativeText, Figure, and NarrativeText. With that said, you should never combine two different types of elements into a single element.

Here are detailed descriptions of the element types you can use:
{element_description_block}

For visual elements ({visual_elements_as_str}), you must provide a detailed description of the element in the "content" field. Do not just transcribe the actual text contained in the element. For textual elements ({non_visual_elements_as_str}), you must provide the exact text content of the element.

If there is any sensitive information in the document, YOU MUST IGNORE IT. This could be a SSN, bank information, etc. Names and DOBs are not sensitive information.

Output format
- Your output should be an ordered (from top to bottom) list of elements on the page, where each element is a dictionary with the following keys:
    - type: str - the type of the element
    - content: str - the content of the element. For visual elements, this should be a detailed description of the visual content, rather than a transcription of the actual text contained in the element. You can use Markdown formatting for text content.

Complex and multi-part figures or images should be represented as a single element. For example, if a figure consists of a main chart and a smaller inset chart, these should be described together in a single Figure element. If there are two separate graphs side by side, these should be represented as a single Figure element with a bounding box that encompasses both graphs. DO NOT create separate elements for each part of a complex figure or image.
"""

response_schema = {
    "type": "array",
    "items": {
        "type": "object",
        "properties": {
            "type": {
                "type": "string",
            },
            "content": {
                "type": "string",
            },
        },
        "required": ["type", "content"],
    },
}

def pdf_to_images(pdf_path: str, kb_id: str, doc_id: str, file_system: FileSystem, dpi=200) -> list[str]:
    """
    Convert a PDF to images and save them to a folder. Uses pdf2image (which relies on poppler).

    Inputs:
    - pdf_path: str - the path to the PDF file.
    - page_images_path: str - the path to the folder where the images will be saved.

    Returns:
    - image_file_paths: list[str] - a list of the paths to the saved images.
    """
    
    # Create the folder
    file_system.create_directory(kb_id, doc_id)

    # Convert PDF to images
    images = convert_from_path(pdf_path, dpi=dpi)

    # Save each image
    image_file_paths = []
    for i, image in enumerate(images):
        file_system.save_image(kb_id, doc_id, f'page_{i+1}.png', image)
        image_file_path = f'/{kb_id}/{doc_id}/page_{i+1}.png'
        image_file_paths.append(image_file_path)

    print(f"Converted {len(images)} pages to images")
    return image_file_paths

def parse_page(kb_id: str, doc_id: str, file_system: FileSystem, page_number: int, vlm_config: VLMConfig, element_types: list[ElementType]) -> list[Element]:
    """
    Given an image of a page, use LLM to extract the content of the page.

    Inputs:
    - page_image_path: str, path to the image of the page
    - vlm_config: dict, configuration for the VLM
    - element_types: list[ElementType], list of element types that the VLM can output
    
    Outputs:
    - page_content: list of Elements
    """

    # use default vlm_provider and model if not provided
    if "provider" not in vlm_config:
        vlm_config["provider"] = "gemini"
    if "model" not in vlm_config:
        if vlm_config["provider"] == "gemini":
            vlm_config["model"] = "gemini-1.5-flash-002"
        else:
            raise ValueError("Non-default VLM provider specified without specifying model")

    # format system message
    system_message = SYSTEM_MESSAGE.format(
        num_visual_elements=get_num_visual_elements(element_types),
        num_non_visual_elements=get_num_non_visual_elements(element_types),
        visual_elements_as_str=get_visual_elements_as_str(element_types),
        non_visual_elements_as_str=get_non_visual_elements_as_str(element_types),
        element_description_block=get_element_description_block(element_types)
    )

    page_image_path = file_system.get_files(kb_id, doc_id, page_number, page_number)[0]

    if vlm_config["provider"] == "vertex_ai":
        try:
            llm_output = make_llm_call_vertex(
                image_path=page_image_path, 
                system_message=system_message, 
                model=vlm_config["model"], 
                project_id=vlm_config["project_id"], 
                location=vlm_config["location"],
                response_schema=response_schema,
                max_tokens=4000
            )
        except Exception as e:
            if "429 Online prediction request quota exceeded" in str(e):
                print (f"Error in make_llm_call_vertex: {e}")
                return 429
            else:
<<<<<<< HEAD
                print (f"Error in make_llm_call_vertex: {e}")
=======
                print (f"Error in make_llm_call_gemini: {e}")
                error_data = {
                    "error": f"Error in make_llm_call_gemini: {e}",
                    "function": "parse_page",
                }
                try:
                    file_system.log_error(kb_id, doc_id, error_data)
                except:
                    print ("Failed to log error")
                finally:
                    return 429
                
>>>>>>> 8b8463b7
    elif vlm_config["provider"] == "gemini":
        try:
            llm_output = make_llm_call_gemini(
                image_path=page_image_path, 
                system_message=system_message, 
                model=vlm_config["model"],
                response_schema=response_schema,
                max_tokens=4000
            )
        except Exception as e:
            if "429 Online prediction request quota exceeded" in str(e):
                print (f"Error in make_llm_call_gemini: {e}")
                return 429
            else:
                print (f"Error in make_llm_call_gemini: {e}")
                error_data = {
                    "error": f"Error in make_llm_call_gemini: {e}",
                    "function": "parse_page",
                }
                try:
                    file_system.log_error(kb_id, doc_id, error_data)
                except:
                    print ("Failed to log error")
                finally:
                    llm_output = json.dumps([{
                        "type": "text",
                        "content": "Unable to process page"
                    }])
                    
    else:
        raise ValueError("Invalid provider specified in the VLM config. Only 'vertex_ai' and 'gemini' are supported for now.")
    
    try:
        page_content = json.loads(llm_output)
    except Exception as e:
        print(f"Error for {page_image_path}: {e}")
        error_data = {
            "error": f"Error parsing JSON for {page_image_path}: {e}",
            "function": "parse_page",
        }
        try:
            file_system.log_error(kb_id, doc_id, error_data)
        except:
            print ("Failed to log error")
        page_content = []

    # add page number to each element
    for element in page_content:
        element["page_number"] = page_number

    return page_content

def parse_file(pdf_path: str, kb_id: str, doc_id: str, vlm_config: VLMConfig, file_system: FileSystem) -> list[Element]:
    """
    Given a PDF file, extract the content of each page using a VLM model.
    
    Inputs
    - pdf_path: str, path to the PDF file - can be an empty string if images_already_exist is True
    - kb_id: str, knowledge base ID
    - doc_id: str, document ID
    - vlm_config: dict, configuration for the VLM model. For Vertex this should include project_id and location.
    - file_system: FileSystem, object for interacting with the file system where the images are stored
    
    Outputs
    - all_page_content: list of Elements

    Saves
    - images of each page of the PDF (if images_already_exist is False)
    - JSON files of the content of each page
    """
    images_already_exist = vlm_config.get("images_already_exist", False)
    if images_already_exist:
        image_file_paths = file_system.get_all_png_files(kb_id, doc_id)
    else:
        image_file_paths = pdf_to_images(pdf_path, kb_id, doc_id, file_system)
    
    all_page_content_dict = {}

    element_types = vlm_config.get("element_types", default_element_types)
    if len(element_types) == 0:
        element_types = default_element_types

    def process_page(page_number):
        tries = 0
        while tries < 20:
            content = parse_page(
                kb_id=kb_id,
                doc_id=doc_id,
                file_system=file_system,
                page_number=page_number,
                vlm_config=vlm_config, 
                element_types=element_types
            )
            if content == 429:
                print(f"Rate limit exceeded. Sleeping for 10 seconds before retrying...")
                time.sleep(10)
                tries += 1
                continue
            else:
                return page_number, content

    # Use ThreadPoolExecutor to process pages in parallel
    with concurrent.futures.ThreadPoolExecutor() as executor:
        futures = {executor.submit(process_page, i + 1): i for i in range(len(image_file_paths))}
        for future in concurrent.futures.as_completed(futures):
            page_content = future.result()
            # Add the page content to the dictionary, keyed on the page number
            page_number, page_content = future.result()
            all_page_content_dict[page_number] = page_content

    all_page_content = []
    for key in sorted(all_page_content_dict.keys()):
        all_page_content.extend(all_page_content_dict[key])

    # Save the extracted content to a JSON file
    file_system.save_json(kb_id, doc_id, 'elements.json', all_page_content)

    return all_page_content

def elements_to_markdown(elements: list[Element]) -> str:
    """
    Given a list of elements extracted from a PDF, convert them to a markdown string.
    
    Inputs
    - elements: list of dictionaries, each containing information about an element on a page
    
    Outputs
    - markdown_string: str, a markdown string representing the elements
    """
    markdown_string = ""
    for element in elements:
        markdown_string += f"{element['content']}\n\n"

    return markdown_string<|MERGE_RESOLUTION|>--- conflicted
+++ resolved
@@ -137,9 +137,6 @@
                 print (f"Error in make_llm_call_vertex: {e}")
                 return 429
             else:
-<<<<<<< HEAD
-                print (f"Error in make_llm_call_vertex: {e}")
-=======
                 print (f"Error in make_llm_call_gemini: {e}")
                 error_data = {
                     "error": f"Error in make_llm_call_gemini: {e}",
@@ -152,7 +149,6 @@
                 finally:
                     return 429
                 
->>>>>>> 8b8463b7
     elif vlm_config["provider"] == "gemini":
         try:
             llm_output = make_llm_call_gemini(
