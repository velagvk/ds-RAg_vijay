--- conflicted
+++ resolved
@@ -342,12 +342,9 @@
                     # Guidance for section summarization
                     "section_summarization_guidance": "Summarize each section",
 
-<<<<<<< HEAD
-=======
                     # Maximum concurrent requests for section summarization
                     "llm_max_concurrent_requests": 5,
 
->>>>>>> 0edbbe5f
                     # Custom term mappings (key: term to map to, value: list of terms to map from)
                     "custom_term_mapping": {
                         "AI": ["artificial intelligence", "machine learning"],
@@ -512,11 +509,7 @@
                 doc_id=doc_id,
                 document_title=document_title,
                 auto_context_config=auto_context_config,
-<<<<<<< HEAD
-                language=self.kb_metadata["language"],
-=======
                 language=self.kb_metadata.get("language", "en"),
->>>>>>> 0edbbe5f
             )
 
             # --- Embedding Step ---
