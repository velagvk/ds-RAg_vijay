--- conflicted
+++ resolved
@@ -4,10 +4,6 @@
 import sys
 import unittest
 
-<<<<<<< HEAD
-sys.path.append(os.path.abspath(os.path.join(os.path.dirname(__file__), '../..')))
-from dsrag.vector_db import BasicVectorDB, VectorDB, WeaviateVectorDB, MilvusDB
-=======
 sys.path.append(os.path.abspath(os.path.join(os.path.dirname(__file__), "../..")))
 from dsrag.database.vector import (
     BasicVectorDB,
@@ -17,7 +13,6 @@
     QdrantVectorDB,
 )
 from dsrag.database.vector.types import ChunkMetadata
->>>>>>> 9bb51771
 
 
 class TestVectorDB(unittest.TestCase):
@@ -509,96 +504,17 @@
         self.assertEqual(self.db.kb_id, self.kb_id)
 
 
-<<<<<<< HEAD
-class TestMilvusDB(unittest.TestCase):
-    def setUp(self):
-        self.storage_directory = './'
-        self.kb_id = 'test_milvus_db'
-        self.dimension = 768
-        self.db = MilvusDB(self.kb_id, self.storage_directory, self.dimension)
-=======
 class TestQdrantDB(unittest.TestCase):
     def setUp(self):
         self.kb_id = "test_qdrant_kb"
         self.db = QdrantVectorDB(kb_id=self.kb_id, location=":memory:")
         return super().setUp()
->>>>>>> 9bb51771
 
     def tearDown(self):
         self.db.delete()
         return super().tearDown()
 
     def test__add_vectors_and_search(self):
-<<<<<<< HEAD
-        vectors = [np.random.rand(self.dimension), np.random.rand(self.dimension)]
-        metadata = [{'doc_id': '1', 'chunk_index': 0, 'chunk_header': 'Header1', 'chunk_text': 'Text1'},
-                    {'doc_id': '2', 'chunk_index': 1, 'chunk_header': 'Header2', 'chunk_text': 'Text2'}]
-
-        self.db.add_vectors(vectors, metadata)
-        query_vector = vectors[0]
-        results = self.db.search(query_vector, top_k=1)
-
-        self.assertEqual(len(results), 1)
-        self.assertEqual(results[0]['metadata']['doc_id'], '1')
-        self.assertEqual(results[0]['metadata']['chunk_index'], 0)
-        self.assertGreaterEqual(results[0]['similarity'], 0.99)
-
-    def test__remove_document(self):
-        vectors = [np.random.rand(self.dimension), np.random.rand(self.dimension)]
-        metadata = [{'doc_id': '1', 'chunk_index': 0, 'chunk_header': 'Header1', 'chunk_text': 'Text1'},
-                    {'doc_id': '2', 'chunk_index': 1, 'chunk_header': 'Header2', 'chunk_text': 'Text2'}]
-
-        self.db.add_vectors(vectors, metadata)
-        self.db.remove_document('1')
-
-        query_vector = vectors[0]
-        results = self.db.search(query_vector, top_k=2)
-
-        self.assertEqual(len(results), 1)
-        self.assertEqual(results[0]['metadata']['doc_id'], '2')
-
-    def test__empty_search(self):
-        query_vector = np.random.rand(self.dimension)
-        results = self.db.search(query_vector)
-
-        self.assertEqual(len(results), 0)
-
-    def test__assertion_error_on_mismatched_input_lengths(self):
-        vectors = [np.random.rand(self.dimension)]
-        metadata = [{'doc_id': '1', 'chunk_index': 0, 'chunk_header': 'Header1', 'chunk_text': 'Text1'},
-                    {'doc_id': '2', 'chunk_index': 1, 'chunk_header': 'Header2', 'chunk_text': 'Text2'}]
-
-        with self.assertRaises(ValueError) as context:
-            self.db.add_vectors(vectors, metadata)
-        self.assertTrue('Error in add_vectors: the number of vectors and metadata items must be the same.' in str(
-            context.exception))
-
-    def test__delete(self):
-        vectors = [np.random.rand(self.dimension), np.random.rand(self.dimension)]
-        metadata = [{'doc_id': '1', 'chunk_index': 0, 'chunk_header': 'Header1', 'chunk_text': 'Text1'},
-                    {'doc_id': '2', 'chunk_index': 1, 'chunk_header': 'Header2', 'chunk_text': 'Text2'}]
-
-        self.db.add_vectors(vectors, metadata)
-
-        # Ensure collection exists before deleting
-        self.assertTrue(self.db.client.has_collection(self.kb_id))
-        self.db.delete()
-        # Ensure collection no longer exists after deletion
-        self.assertFalse(self.db.client.has_collection(self.kb_id))
-
-    def test__top_k_greater_than_num_vectors(self):
-        vectors = [np.random.rand(self.dimension), np.random.rand(self.dimension)]
-        metadata = [{'doc_id': '1', 'chunk_index': 0, 'chunk_header': 'Header1', 'chunk_text': 'Text1'},
-                    {'doc_id': '2', 'chunk_index': 1, 'chunk_header': 'Header2', 'chunk_text': 'Text2'}]
-
-        self.db.add_vectors(vectors, metadata)
-        query_vector = vectors[0]
-
-        results = self.db.search(query_vector, top_k=3)
-        self.assertEqual(len(results), 2)
-
-if __name__ == '__main__':
-=======
         db = QdrantVectorDB(kb_id=self.kb_id, location=":memory:")
         vectors = [np.array([1, 0]), np.array([0, 1])]
         metadata: Sequence[ChunkMetadata] = [
@@ -744,5 +660,4 @@
 
 
 if __name__ == "__main__":
->>>>>>> 9bb51771
     unittest.main()