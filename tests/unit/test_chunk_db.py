import os
import sys
import unittest
import shutil
<<<<<<< HEAD
import psycopg2
=======
import time
>>>>>>> c895234c

sys.path.append(os.path.abspath(os.path.join(os.path.dirname(__file__), "../..")))

from dsrag.database.chunk.basic_db import BasicChunkDB
from dsrag.database.chunk.sqlite_db import SQLiteDB
from dsrag.database.chunk.db import ChunkDB
<<<<<<< HEAD
from dsrag.database.chunk.postgres_db import PostgresChunkDB
=======
from dsrag.database.chunk import DynamoDB

>>>>>>> c895234c

class TestChunkDB(unittest.TestCase):
    def setUp(self):
        self.storage_directory = "~/test__chunk_db_dsRAG"
        self.kb_id = "test_kb"
        resolved_test_storage_directory = os.path.expanduser(self.storage_directory)
        if os.path.exists(resolved_test_storage_directory):
            shutil.rmtree(resolved_test_storage_directory)
        return super().setUp()

    @classmethod
    def tearDownClass(cls):
        test_storage_directory = "~/test__chunk_db_dsRAG"
        resolved_test_storage_directory = os.path.expanduser(test_storage_directory)
        if os.path.exists(resolved_test_storage_directory):
            shutil.rmtree(resolved_test_storage_directory)
        return super().tearDownClass()

    def test__add_and_get_chunk_text(self):
        db = BasicChunkDB(self.kb_id, self.storage_directory)
        doc_id = "doc1"
        chunks = {
            0: {
                "chunk_text": "Content of chunk 1",
                "document_title": "Title of document 1",
                "document_summary": "Summary of document 1",
                "section_title": "Section title 1",
                "section_summary": "Section summary 1",
            },
            1: {
                "chunk_text": "Content of chunk 2",
                "document_title": "Title of document 2",
                "document_summary": "Summary of document 2",
                "section_title": "Section title 2",
                "section_summary": "Section summary 2",
            },
        }
        db.add_document(doc_id, chunks)
        retrieved_chunk = db.get_chunk_text(doc_id, 0)
        self.assertEqual(retrieved_chunk, chunks[0]["chunk_text"])

    def test__get_chunk_page_numbers(self):

        db = BasicChunkDB(self.kb_id, self.storage_directory)
        doc_id = "doc1"

        chunks = {
            0: {
                "chunk_text": "Content of chunk 1",
                "document_title": "Title of document 1",
                "document_summary": "Summary of document 1",
                "section_title": "Section title 1",
                "section_summary": "Section summary 1",
                "chunk_page_start": 1,
                "chunk_page_end": 2,
            },
            1: {
                "chunk_text": "Content of chunk 2",
                "document_title": "Title of document 2",
                "document_summary": "Summary of document 2",
                "section_title": "Section title 2",
                "section_summary": "Section summary 2",
            },
        }
        db.add_document(doc_id, chunks)
        page_numbers = db.get_chunk_page_numbers(doc_id, 0)
        self.assertEqual(page_numbers, (1, 2))

        page_numbers = db.get_chunk_page_numbers(doc_id, 1)
        self.assertEqual(page_numbers, (None, None))

    def test__get_document_title(self):
        db = BasicChunkDB(self.kb_id, self.storage_directory)
        doc_id = "doc1"
        chunks = {0: {"document_title": "Title 1", "chunk_text": "Content of chunk 1"}}
        db.add_document(doc_id, chunks)
        title = db.get_document_title(doc_id, 0)
        self.assertEqual(title, "Title 1")

    def test__get_document_summary(self):
        db = BasicChunkDB(self.kb_id, self.storage_directory)
        doc_id = "doc1"
        chunks = {
            0: {"document_summary": "Summary 1", "chunk_text": "Content of chunk 1"}
        }
        db.add_document(doc_id, chunks)
        summary = db.get_document_summary(doc_id, 0)
        self.assertEqual(summary, "Summary 1")

    def test__get_section_title(self):
        db = BasicChunkDB(self.kb_id, self.storage_directory)
        doc_id = "doc1"
        chunks = {0: {"section_title": "Title 1", "chunk_text": "Content of chunk 1"}}
        db.add_document(doc_id, chunks)
        title = db.get_section_title(doc_id, 0)
        self.assertEqual(title, "Title 1")

    def test__get_section_summary(self):
        db = BasicChunkDB(self.kb_id, self.storage_directory)
        doc_id = "doc1"
        chunks = {
            0: {"section_summary": "Summary 1", "chunk_text": "Content of chunk 1"}
        }
        db.add_document(doc_id, chunks)
        summary = db.get_section_summary(doc_id, 0)
        self.assertEqual(summary, "Summary 1")

    def test__remove_document(self):
        db = BasicChunkDB(self.kb_id, self.storage_directory)
        doc_id = "doc1"
        chunks = {0: {"chunk_text": "Content of chunk 1"}}
        db.add_document(doc_id, chunks)
        db.remove_document(doc_id)
        self.assertNotIn(doc_id, db.data)

    def test__persistence(self):
        db = BasicChunkDB(self.kb_id, self.storage_directory)
        doc_id = "doc1"
        chunks = {
            0: {
                "chunk_text": "Content of chunk 1",
                "document_title": "Title of document 1",
                "document_summary": "Summary of document 1",
                "section_title": "Section title 1",
                "section_summary": "Section summary 1",
            },
        }
        db.add_document(doc_id, chunks)
        db2 = BasicChunkDB(self.kb_id, self.storage_directory)
        self.assertIn(doc_id, db2.data)

    def test__save_and_load_from_dict(self):
        db = BasicChunkDB(self.kb_id, self.storage_directory)
        config = db.to_dict()
        db2 = ChunkDB.from_dict(config)
        assert db2.kb_id == db.kb_id, "Failed to load kb_id from dict."
        self.assertEqual(db2.kb_id, db.kb_id)

    def test__delete(self):
        db = BasicChunkDB(self.kb_id, self.storage_directory)
        doc_id = "doc1"
        chunks = {0: {"chunk_text": "Content of chunk 1"}}
        db.add_document(doc_id, chunks)
        # Make sure the storage directory exists before deleting it
        self.assertTrue(os.path.exists(db.storage_path))
        db.delete()
        # Make sure the storage directory does not exist
        self.assertFalse(os.path.exists(db.storage_path))


class TestSQLiteDB(unittest.TestCase):

    def setUp(self):
        self.storage_directory = "~/test__sqlite_db_dsRAG"
        self.kb_id = "test_kb"
        resolved_test_storage_directory = os.path.expanduser(self.storage_directory)
        if os.path.exists(resolved_test_storage_directory):
            shutil.rmtree(resolved_test_storage_directory)
        return super().setUp()

    @classmethod
    def tearDownClass(cls):
        test_storage_directory = "~/test__chunk_db_dsRAG"
        resolved_test_storage_directory = os.path.expanduser(test_storage_directory)
        if os.path.exists(resolved_test_storage_directory):
            shutil.rmtree(resolved_test_storage_directory)
        return super().tearDownClass()

    def test__add_and_get_chunk_text(self):
        db = SQLiteDB(self.kb_id, self.storage_directory)
        doc_id = "doc1"
        chunks = {
            0: {
                "chunk_text": "Content of chunk 1",
                "document_title": "Title of document 1",
                "document_summary": "Summary of document 1",
                "section_title": "Section title 1",
                "section_summary": "Section summary 1",
            },
            1: {
                "chunk_text": "Content of chunk 2",
                "document_title": "Title of document 2",
                "document_summary": "Summary of document 2",
                "section_title": "Section title 2",
                "section_summary": "Section summary 2",
            },
        }
        db.add_document(doc_id, chunks)
        retrieved_chunk = db.get_chunk_text(doc_id, 0)
        self.assertEqual(retrieved_chunk, chunks[0]["chunk_text"])

    def test__get_chunk_page_numbers(self):
            
        db = SQLiteDB(self.kb_id, self.storage_directory)
        doc_id = "doc1"

        chunks = {
            0: {
                "chunk_text": "Content of chunk 1",
                "document_title": "Title of document 1",
                "document_summary": "Summary of document 1",
                "section_title": "Section title 1",
                "section_summary": "Section summary 1",
                "chunk_page_start": 1,
                "chunk_page_end": 2,
            },
            1: {
                "chunk_text": "Content of chunk 2",
                "document_title": "Title of document 2",
                "document_summary": "Summary of document 2",
                "section_title": "Section title 2",
                "section_summary": "Section summary 2",
            },
        }
        db.add_document(doc_id, chunks)
        page_numbers = db.get_chunk_page_numbers(doc_id, 0)
        self.assertEqual(page_numbers, (1, 2))

        page_numbers = db.get_chunk_page_numbers(doc_id, 1)
        self.assertEqual(page_numbers, (None, None))

    def test__get_document_title(self):
        db = SQLiteDB(self.kb_id, self.storage_directory)
        doc_id = "doc1"
        chunks = {0: {"document_title": "Title 1", "chunk_text": "Content of chunk 1"}}
        db.add_document(doc_id, chunks)
        title = db.get_document_title(doc_id, 0)
        self.assertEqual(title, "Title 1")

    def test__get_document_summary(self):
        db = SQLiteDB(self.kb_id, self.storage_directory)
        doc_id = "doc1"
        chunks = {
            0: {"document_summary": "Summary 1", "chunk_text": "Content of chunk 1"}
        }
        db.add_document(doc_id, chunks)
        summary = db.get_document_summary(doc_id, 0)
        self.assertEqual(summary, "Summary 1")

    def test__get_document_content(self):
        db = SQLiteDB(self.kb_id, self.storage_directory)
        doc_id = "doc1"
        chunks = {
            0: {"chunk_text": "Content of chunk 1"},
            1: {"chunk_text": "Content of chunk 2"},
        }
        db.add_document(doc_id, chunks)
        content = db.get_document(doc_id, include_content=True)
        self.assertEqual(content["content"], "Content of chunk 1\nContent of chunk 2")

    def test__get_section_title(self):
        db = SQLiteDB(self.kb_id, self.storage_directory)
        doc_id = "doc1"
        chunks = {0: {"section_title": "Title 1", "chunk_text": "Content of chunk 1"}}
        db.add_document(doc_id, chunks)
        title = db.get_section_title(doc_id, 0)
        self.assertEqual(title, "Title 1")

    def test__get_section_summary(self):
        db = SQLiteDB(self.kb_id, self.storage_directory)
        doc_id = "doc1"
        chunks = {
            0: {"section_summary": "Summary 1", "chunk_text": "Content of chunk 1"}
        }
        db.add_document(doc_id, chunks)
        summary = db.get_section_summary(doc_id, 0)
        self.assertEqual(summary, "Summary 1")

    def test__get_by_supp_id(self):
        db = SQLiteDB(self.kb_id, self.storage_directory)
        doc_id = "doc1"
        supp_id = "Supp ID 1"
        chunks = {
            0: {"chunk_text": "Content of chunk 1"},
        }
        db.add_document(doc_id=doc_id, chunks=chunks, supp_id=supp_id)
        doc_id = "doc2"
        chunks = {
            0: {"chunk_text": "Content of chunk 2"},
        }
        db.add_document(doc_id=doc_id, chunks=chunks)
        docs = db.get_all_doc_ids("Supp ID 1")
        # There should only be one document with the supp_id 'Supp ID 1'
        self.assertEqual(len(docs), 1)

    def test__remove_document(self):
        db = SQLiteDB(self.kb_id, self.storage_directory)
        doc_id = "doc1"
        chunks = {0: {"chunk_text": "Content of chunk 1"}}
        db.add_document(doc_id, chunks)
        db.remove_document(doc_id)
        results = db.get_document(doc_id)
        # Make sure the document does not exist, it should just be None
        self.assertIsNone(results)

    def test__save_and_load_from_dict(self):
        db = SQLiteDB(self.kb_id, self.storage_directory)
        config = db.to_dict()
        db2 = ChunkDB.from_dict(config)
        assert db2.kb_id == db.kb_id, "Failed to load kb_id from dict."
        self.assertEqual(db2.kb_id, db.kb_id)

    def test__delete(self):
        db = SQLiteDB(self.kb_id, self.storage_directory)
        doc_id = "doc1"
        chunks = {0: {"chunk_text": "Content of chunk 1"}}
        db.add_document(doc_id, chunks)
        # Make sure the storage directory exists before deleting it
        self.assertTrue(os.path.exists(os.path.join(db.db_path, f"{self.kb_id}.db")))
        db.delete()
        # Make sure the storage directory does not exist
        self.assertFalse(os.path.exists(os.path.join(db.db_path, f"{self.kb_id}.db")))



<<<<<<< HEAD
class TestPostgresChunkDB(unittest.TestCase):
    
    @classmethod
    def setUpClass(self):
        self.kb_id = "test_kb"
        self.host = "localhost"
        self.port = 5432
        self.username = os.environ.get("POSTGRES_USER")
        self.password = os.environ.get("POSTGRES_PASSWORD")
        self.database = os.environ.get("POSTGRES_DB")

        self.db = PostgresChunkDB(
            kb_id=self.kb_id,
            username=self.username,
            password=self.password,
            database=self.database,
            host=self.host,
            port=self.port,
        )
        self.doc_id = "test_doc_id"
        self.chunks = {
=======
class TestDynamoDB(unittest.TestCase):

    @classmethod
    def setUpClass(self):
        self.table_name = "test_dynamo_db_chunks"
        self.kb_id = "test_dynamo_db"
        self.db = DynamoDB(
            self.kb_id
        )
        #return super().setUp()

    @classmethod
    def tearDownClass(self):
        resp = self.db.delete()
        print ("resp", resp)
        #return super().tearDownClass()

    def test__add_and_get_chunk_text(self):
        doc_id = "doc1"
        chunks = {
>>>>>>> c895234c
            0: {
                "chunk_text": "Content of chunk 1",
                "document_title": "Title of document 1",
                "document_summary": "Summary of document 1",
                "section_title": "Section title 1",
                "section_summary": "Section summary 1",
<<<<<<< HEAD
                "chunk_page_start": 1,
                "chunk_page_end": 2,
=======
>>>>>>> c895234c
            },
            1: {
                "chunk_text": "Content of chunk 2",
                "document_title": "Title of document 2",
                "document_summary": "Summary of document 2",
                "section_title": "Section title 2",
                "section_summary": "Section summary 2",
            },
        }
<<<<<<< HEAD


    def test__001_add_and_get_chunk_text(self):
        self.db.add_document(self.doc_id, self.chunks)
        retrieved_chunk = self.db.get_chunk_text(self.doc_id, 0)
        self.assertEqual(retrieved_chunk, self.chunks[0]["chunk_text"])

    def test__002_get_chunk_page_numbers(self):
        page_numbers = self.db.get_chunk_page_numbers(self.doc_id, 0)
        self.assertEqual(page_numbers, (1, 2))

        page_numbers = self.db.get_chunk_page_numbers(self.doc_id, 1)
        self.assertEqual(page_numbers, (None, None))

    def test__003_get_document_title(self):
        title = self.db.get_document_title(self.doc_id, 0)
        self.assertEqual(title, "Title of document 1")

    def test__004_get_document_summary(self):
        summary = self.db.get_document_summary(self.doc_id, 0)
        self.assertEqual(summary, "Summary of document 1")

    def test__005_get_document_content(self):
        content = self.db.get_document(self.doc_id, include_content=True)
        self.assertEqual(content["content"], "Content of chunk 1\nContent of chunk 2")

    def test__006_get_section_title(self):
        title = self.db.get_section_title(self.doc_id, 0)
        self.assertEqual(title, "Section title 1")

    def test__007_get_section_summary(self):
        summary = self.db.get_section_summary(self.doc_id, 0)
        self.assertEqual(summary, "Section summary 1")

    def test__008_get_by_supp_id(self):
=======
        self.db.add_document(doc_id, chunks)
        retrieved_chunk = self.db.get_chunk_text(doc_id, 0)
        self.assertEqual(retrieved_chunk, chunks[0]["chunk_text"])

    def test__get_chunk_page_numbers(self):
            
        #db = self.db
        doc_id = "doc1"

        chunks = {
            0: {
                "chunk_text": "Content of chunk 1",
                "document_title": "Title of document 1",
                "document_summary": "Summary of document 1",
                "section_title": "Section title 1",
                "section_summary": "Section summary 1",
                "chunk_page_start": 1,
                "chunk_page_end": 2,
            },
            1: {
                "chunk_text": "Content of chunk 2",
                "document_title": "Title of document 2",
                "document_summary": "Summary of document 2",
                "section_title": "Section title 2",
                "section_summary": "Section summary 2",
            },
        }
        self.db.add_document(doc_id, chunks)
        page_numbers = self.db.get_chunk_page_numbers(doc_id, 0)
        self.assertEqual(page_numbers, (1, 2))

        page_numbers = self.db.get_chunk_page_numbers(doc_id, 1)
        self.assertEqual(page_numbers, (None, None))

    def test__get_document_title(self):
        doc_id = "doc1"
        chunks = {0: {"document_title": "Title 1", "chunk_text": "Content of chunk 1"}}
        self.db.add_document(doc_id, chunks)
        title = self.db.get_document_title(doc_id, 0)
        self.assertEqual(title, "Title 1")

    def test__get_document_summary(self):
        doc_id = "doc1"
        chunks = {
            0: {"document_summary": "Summary 1", "chunk_text": "Content of chunk 1"}
        }
        self.db.add_document(doc_id, chunks)
        summary = self.db.get_document_summary(doc_id, 0)
        self.assertEqual(summary, "Summary 1")

    def test__get_document_content(self):
        doc_id = "doc1"
        chunks = {
            0: {"chunk_text": "Content of chunk 1"},
            1: {"chunk_text": "Content of chunk 2"},
        }
        self.db.add_document(doc_id, chunks)
        content = self.db.get_document(doc_id, include_content=True)
        self.assertEqual(content["content"], "Content of chunk 1\nContent of chunk 2")

    def test__get_section_title(self):
        doc_id = "doc1"
        chunks = {0: {"section_title": "Title 1", "chunk_text": "Content of chunk 1"}}
        self.db.add_document(doc_id, chunks)
        title = self.db.get_section_title(doc_id, 0)
        self.assertEqual(title, "Title 1")

    def test__get_section_summary(self):
        doc_id = "doc1"
        chunks = {
            0: {"section_summary": "Summary 1", "chunk_text": "Content of chunk 1"}
        }
        self.db.add_document(doc_id, chunks)
        summary = self.db.get_section_summary(doc_id, 0)
        self.assertEqual(summary, "Summary 1")

    def test__get_by_supp_id(self):
>>>>>>> c895234c
        doc_id = "doc1"
        supp_id = "Supp ID 1"
        chunks = {
            0: {"chunk_text": "Content of chunk 1"},
        }
        self.db.add_document(doc_id=doc_id, chunks=chunks, supp_id=supp_id)
        doc_id = "doc2"
        chunks = {
            0: {"chunk_text": "Content of chunk 2"},
        }
        self.db.add_document(doc_id=doc_id, chunks=chunks)
<<<<<<< HEAD
=======
        time.sleep(2) # Wait for the data to be consistent
>>>>>>> c895234c
        docs = self.db.get_all_doc_ids("Supp ID 1")
        # There should only be one document with the supp_id 'Supp ID 1'
        self.assertEqual(len(docs), 1)

<<<<<<< HEAD
    def test__009_remove_document(self):
        self.db.remove_document(self.doc_id)
        results = self.db.get_document(self.doc_id)
        # Make sure the document does not exist, it should just be None
        self.assertIsNone(results)

    def test__010_save_and_load_from_dict(self):
        config = self.db.to_dict()
        db2 = PostgresChunkDB.from_dict(config)
        assert db2.kb_id == self.db.kb_id, "Failed to load kb_id from dict."
        self.assertEqual(db2.kb_id, self.db.kb_id)

    def test__011_delete(self):
        self.db.delete()
        try:
            _ = self.db.get_all_doc_ids()
        except Exception as e:
            # The table shouldn't exist anymore
            self.assertTrue("does not exist" in str(e))
    

    @classmethod
    def tearDownClass(self):
        # Delete the table
        try:
            self.db.delete()
        except:
            pass

=======
    def test__remove_document(self):
        doc_id = "doc1"
        chunks = {0: {"chunk_text": "Content of chunk 1"}}
        self.db.add_document(doc_id, chunks)
        self.db.remove_document(doc_id)
        results = self.db.get_document(doc_id)
        # Make sure the document does not exist, it should just be None
        self.assertIsNone(results)

    def test__save_and_load_from_dict(self):
        db = DynamoDB(
            self.kb_id,
            table_name=self.table_name,
        )
        config = db.to_dict()
        db2 = ChunkDB.from_dict(config)
        assert db2.kb_id == db.kb_id, "Failed to load kb_id from dict."
        self.assertEqual(db2.kb_id, db.kb_id)
>>>>>>> c895234c


# Run all tests
if __name__ == "__main__":
    unittest.main()<|MERGE_RESOLUTION|>--- conflicted
+++ resolved
@@ -2,23 +2,17 @@
 import sys
 import unittest
 import shutil
-<<<<<<< HEAD
 import psycopg2
-=======
 import time
->>>>>>> c895234c
 
 sys.path.append(os.path.abspath(os.path.join(os.path.dirname(__file__), "../..")))
 
 from dsrag.database.chunk.basic_db import BasicChunkDB
 from dsrag.database.chunk.sqlite_db import SQLiteDB
 from dsrag.database.chunk.db import ChunkDB
-<<<<<<< HEAD
 from dsrag.database.chunk.postgres_db import PostgresChunkDB
-=======
 from dsrag.database.chunk import DynamoDB
 
->>>>>>> c895234c
 
 class TestChunkDB(unittest.TestCase):
     def setUp(self):
@@ -334,7 +328,6 @@
 
 
 
-<<<<<<< HEAD
 class TestPostgresChunkDB(unittest.TestCase):
     
     @classmethod
@@ -356,39 +349,14 @@
         )
         self.doc_id = "test_doc_id"
         self.chunks = {
-=======
-class TestDynamoDB(unittest.TestCase):
-
-    @classmethod
-    def setUpClass(self):
-        self.table_name = "test_dynamo_db_chunks"
-        self.kb_id = "test_dynamo_db"
-        self.db = DynamoDB(
-            self.kb_id
-        )
-        #return super().setUp()
-
-    @classmethod
-    def tearDownClass(self):
-        resp = self.db.delete()
-        print ("resp", resp)
-        #return super().tearDownClass()
-
-    def test__add_and_get_chunk_text(self):
-        doc_id = "doc1"
-        chunks = {
->>>>>>> c895234c
-            0: {
-                "chunk_text": "Content of chunk 1",
-                "document_title": "Title of document 1",
-                "document_summary": "Summary of document 1",
-                "section_title": "Section title 1",
-                "section_summary": "Section summary 1",
-<<<<<<< HEAD
+            0: {
+                "chunk_text": "Content of chunk 1",
+                "document_title": "Title of document 1",
+                "document_summary": "Summary of document 1",
+                "section_title": "Section title 1",
+                "section_summary": "Section summary 1",
                 "chunk_page_start": 1,
                 "chunk_page_end": 2,
-=======
->>>>>>> c895234c
             },
             1: {
                 "chunk_text": "Content of chunk 2",
@@ -398,7 +366,6 @@
                 "section_summary": "Section summary 2",
             },
         }
-<<<<<<< HEAD
 
 
     def test__001_add_and_get_chunk_text(self):
@@ -434,85 +401,6 @@
         self.assertEqual(summary, "Section summary 1")
 
     def test__008_get_by_supp_id(self):
-=======
-        self.db.add_document(doc_id, chunks)
-        retrieved_chunk = self.db.get_chunk_text(doc_id, 0)
-        self.assertEqual(retrieved_chunk, chunks[0]["chunk_text"])
-
-    def test__get_chunk_page_numbers(self):
-            
-        #db = self.db
-        doc_id = "doc1"
-
-        chunks = {
-            0: {
-                "chunk_text": "Content of chunk 1",
-                "document_title": "Title of document 1",
-                "document_summary": "Summary of document 1",
-                "section_title": "Section title 1",
-                "section_summary": "Section summary 1",
-                "chunk_page_start": 1,
-                "chunk_page_end": 2,
-            },
-            1: {
-                "chunk_text": "Content of chunk 2",
-                "document_title": "Title of document 2",
-                "document_summary": "Summary of document 2",
-                "section_title": "Section title 2",
-                "section_summary": "Section summary 2",
-            },
-        }
-        self.db.add_document(doc_id, chunks)
-        page_numbers = self.db.get_chunk_page_numbers(doc_id, 0)
-        self.assertEqual(page_numbers, (1, 2))
-
-        page_numbers = self.db.get_chunk_page_numbers(doc_id, 1)
-        self.assertEqual(page_numbers, (None, None))
-
-    def test__get_document_title(self):
-        doc_id = "doc1"
-        chunks = {0: {"document_title": "Title 1", "chunk_text": "Content of chunk 1"}}
-        self.db.add_document(doc_id, chunks)
-        title = self.db.get_document_title(doc_id, 0)
-        self.assertEqual(title, "Title 1")
-
-    def test__get_document_summary(self):
-        doc_id = "doc1"
-        chunks = {
-            0: {"document_summary": "Summary 1", "chunk_text": "Content of chunk 1"}
-        }
-        self.db.add_document(doc_id, chunks)
-        summary = self.db.get_document_summary(doc_id, 0)
-        self.assertEqual(summary, "Summary 1")
-
-    def test__get_document_content(self):
-        doc_id = "doc1"
-        chunks = {
-            0: {"chunk_text": "Content of chunk 1"},
-            1: {"chunk_text": "Content of chunk 2"},
-        }
-        self.db.add_document(doc_id, chunks)
-        content = self.db.get_document(doc_id, include_content=True)
-        self.assertEqual(content["content"], "Content of chunk 1\nContent of chunk 2")
-
-    def test__get_section_title(self):
-        doc_id = "doc1"
-        chunks = {0: {"section_title": "Title 1", "chunk_text": "Content of chunk 1"}}
-        self.db.add_document(doc_id, chunks)
-        title = self.db.get_section_title(doc_id, 0)
-        self.assertEqual(title, "Title 1")
-
-    def test__get_section_summary(self):
-        doc_id = "doc1"
-        chunks = {
-            0: {"section_summary": "Summary 1", "chunk_text": "Content of chunk 1"}
-        }
-        self.db.add_document(doc_id, chunks)
-        summary = self.db.get_section_summary(doc_id, 0)
-        self.assertEqual(summary, "Summary 1")
-
-    def test__get_by_supp_id(self):
->>>>>>> c895234c
         doc_id = "doc1"
         supp_id = "Supp ID 1"
         chunks = {
@@ -524,15 +412,10 @@
             0: {"chunk_text": "Content of chunk 2"},
         }
         self.db.add_document(doc_id=doc_id, chunks=chunks)
-<<<<<<< HEAD
-=======
-        time.sleep(2) # Wait for the data to be consistent
->>>>>>> c895234c
         docs = self.db.get_all_doc_ids("Supp ID 1")
         # There should only be one document with the supp_id 'Supp ID 1'
         self.assertEqual(len(docs), 1)
 
-<<<<<<< HEAD
     def test__009_remove_document(self):
         self.db.remove_document(self.doc_id)
         results = self.db.get_document(self.doc_id)
@@ -562,26 +445,6 @@
         except:
             pass
 
-=======
-    def test__remove_document(self):
-        doc_id = "doc1"
-        chunks = {0: {"chunk_text": "Content of chunk 1"}}
-        self.db.add_document(doc_id, chunks)
-        self.db.remove_document(doc_id)
-        results = self.db.get_document(doc_id)
-        # Make sure the document does not exist, it should just be None
-        self.assertIsNone(results)
-
-    def test__save_and_load_from_dict(self):
-        db = DynamoDB(
-            self.kb_id,
-            table_name=self.table_name,
-        )
-        config = db.to_dict()
-        db2 = ChunkDB.from_dict(config)
-        assert db2.kb_id == db.kb_id, "Failed to load kb_id from dict."
-        self.assertEqual(db2.kb_id, db.kb_id)
->>>>>>> c895234c
 
 
 # Run all tests
